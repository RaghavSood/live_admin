--- conflicted
+++ resolved
@@ -9,11 +9,7 @@
       - .:/opt/app
     environment:
       PG_URL: postgres:postgres@db
-<<<<<<< HEAD
-      LIVE_ADMIN_DEV: true
-=======
       LIVE_ADMIN_DEV: 'true'
->>>>>>> d20e984f
     depends_on:
       - db
     command: mix dev
